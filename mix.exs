defmodule ElixirAleRpi.Mixfile do
  use Mix.Project

  def project do
<<<<<<< HEAD
    [app: :ale_rpi,
     version: "0.1.0",
     build_path: "../../_build",
     config_path: "../../config/config.exs",
     deps_path: "../../deps",
     lockfile: "../../mix.lock",
     elixir: "~> 1.2",
     name: "ale_rpi",
     description: description(),
     package: package(),
     source_url: "https://github.com/Hermanverschooten/ale_rpi",
     compilers: [:elixir_make] ++ Mix.compilers,
     make_clean: ["clean"],
     build_embedded: Mix.env == :prod,
     start_permanent: Mix.env == :prod,
     deps: deps]
=======
    [app: :elixir_ale_rpi,
      version: "0.1.0",
      build_path: "../../_build",
      config_path: "../../config/config.exs",
      deps_path: "../../deps",
      lockfile: "../../mix.lock",
      elixir: "~> 1.2",
      name: "elixir_ale_rpi",
      description: description(),
      package: package(),
      source_url: "https://github.com/Hermanverschooten/elixir_ale_rpi",
      compilers: [:elixir_make] ++ Mix.compilers,
      make_clean: ["clean"],
      docs: [extras: ["README.md"]],
      aliases: ["docs": ["docs", &copy_images/1]],
      build_embedded: Mix.env == :prod,
      start_permanent: Mix.env == :prod,
      deps: deps]
>>>>>>> 81511cc0
  end

  # Configuration for the OTP application
  #
  # Type "mix help compile.app" for more information
  def application, do: []

  defp description do
    """
    Elixir access to hardware I/O interfaces such as GPIO, I2C, and SPI.
    """
  end

  defp package do
    %{files: ["lib", "src/*.[ch]", "mix.exs", "README.md", "LICENSE", "Makefile"],
      maintainers: ["Herman verschooten","Frank Hunleth"],
      license: ["Apache-2.0"],
      links: %{"Github" => "https://github.com/Hermanverschooten/elixir_ale_rpi"}}
  end

  defp deps do
    [
      {:elixir_make, "~>0.3"},
      {:earmark, "~> 0.1", only: :dev},
      {:ex_doc, "~> 0.11", only: :dev},
      {:credo, "~> 0.3", only: [:dev, :test]}
    ]
  end

  # Copy the images referenced by docs, since ex_doc doesn't do this.
  defp copy_images(_) do
    File.cp_r "assets", "doc/assets"
  end
end<|MERGE_RESOLUTION|>--- conflicted
+++ resolved
@@ -2,24 +2,6 @@
   use Mix.Project
 
   def project do
-<<<<<<< HEAD
-    [app: :ale_rpi,
-     version: "0.1.0",
-     build_path: "../../_build",
-     config_path: "../../config/config.exs",
-     deps_path: "../../deps",
-     lockfile: "../../mix.lock",
-     elixir: "~> 1.2",
-     name: "ale_rpi",
-     description: description(),
-     package: package(),
-     source_url: "https://github.com/Hermanverschooten/ale_rpi",
-     compilers: [:elixir_make] ++ Mix.compilers,
-     make_clean: ["clean"],
-     build_embedded: Mix.env == :prod,
-     start_permanent: Mix.env == :prod,
-     deps: deps]
-=======
     [app: :elixir_ale_rpi,
       version: "0.1.0",
       build_path: "../../_build",
@@ -38,7 +20,6 @@
       build_embedded: Mix.env == :prod,
       start_permanent: Mix.env == :prod,
       deps: deps]
->>>>>>> 81511cc0
   end
 
   # Configuration for the OTP application
